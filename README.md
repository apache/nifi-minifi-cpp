<!--
  Licensed to the Apache Software Foundation (ASF) under one or more
  contributor license agreements.  See the NOTICE file distributed with
  this work for additional information regarding copyright ownership.
  The ASF licenses this file to You under the Apache License, Version 2.0
  (the "License"); you may not use this file except in compliance with
  the License.  You may obtain a copy of the License at
      http://www.apache.org/licenses/LICENSE-2.0
  Unless required by applicable law or agreed to in writing, software
  distributed under the License is distributed on an "AS IS" BASIS,
  WITHOUT WARRANTIES OR CONDITIONS OF ANY KIND, either express or implied.
  See the License for the specific language governing permissions and
  limitations under the License.
-->
# Apache NiFi -  MiNiFi - C++ [![Build Status](https://travis-ci.org/apache/nifi-minifi-cpp.svg?branch=master)](https://travis-ci.org/apache/nifi-minifi-cpp)

MiNiFi is a child project effort of Apache NiFi.  This repository is for a native implementation in C++.

## Table of Contents

- [Features](#features)
- [Caveats](#caveats)
- [Getting Started](#getting-started)
  - [System Requirements](#system-requirements)
  - [Building](#building)
  - [Cleaning](#cleaning)
  - [Configuring](#configuring)
  - [Running](#running)
- [Documentation](#documentation)
- [License](#license)

## Features

Apache NiFi - MiNiFi C++ is a complementary data collection approach that supplements the core tenets of [NiFi](http://nifi.apache.org/) in dataflow management, focusing on the collection of data at the source of its creation.  The C++ implementation is an additional implementation to the one in Java with the aim of an even smaller resource footprint.

Specific goals for MiNiFi are comprised of:
- small and lightweight footprint
- central management of agents
- generation of data provenance
- integration with NiFi for follow-on dataflow management and full chain of custody of information

Perspectives of the role of MiNiFi should be from the perspective of the agent acting immediately at, or directly adjacent to, source sensors, systems, or servers.

## Caveats
* 0.2.0 represents a non-GA release, APIs and interfaces are subject to change
* Build and usage currently only supports Linux and OS X environments. Providing the needed tooling to support Windows will be established as part of [MINIFI-34](https://issues.apache.org/jira/browse/MINIFI-34).
* Using Site to Site requires the additional manual step of specifying the remote socket.  This being autonegotiated through NiFi's REST API is captured in [MINIFI-70](https://issues.apache.org/jira/browse/MINIFI-70).
* The processors currently implemented include:
  * AppendHostInfo
  * ExecuteProcess
  * GetFile
  * GenerateFlowFile
  * InvokeHTTP
  * LogAttribute
  * ListenHTTP
  * ListenSyslog
  * PutFile
  * TailFile
* Provenance events generation is supported and are persisted using levelDB.

## System Requirements

### To build

#### Utilities
* CMake
  * 3.1 or greater
* gcc
  * 4.8.4 or greater
* g++
  * 4.8.4 or greater

#### Libraries / Development Headers
* libboost and boost-devel
  * 1.48.0 or greater
* libcurl
* libleveldb and libleveldb-devel
* libuuid and uuid-dev
* openssl

### To run

#### Libraries
* libuuid
* libleveldb
* libcurl
* libssl and libcrypto from openssl

The needed dependencies can be installed with the following commands for:

Yum based Linux Distributions
```
# ~/Development/code/apache/nifi-minifi-cpp on git:master
$ yum install cmake \
  gcc gcc-c++ \
  libcurl-devel \
  leveldb-devel leveldb \
  libuuid libuuid-devel \
  boost-devel \
  libssl-dev \
  doxygen
```

Aptitude based Linux Distributions
```
# ~/Development/code/apache/nifi-minifi-cpp on git:master
$ apt-get install cmake \
  gcc g++ \
  libcurl-dev \
  libleveldb-dev libleveldb1v5 \
  uuid-dev uuid \
  libboost-all-dev libssl-dev \
  doxygen
```

OS X Using Homebrew (with XCode Command Line Tools installed)
```
# ~/Development/code/apache/nifi-minifi-cpp on git:master
$ brew install cmake \
  leveldb \
  ossp-uuid \
  boost \
  openssl \
  doxygen
$ brew install curl
$ brew link curl --force
```


## Getting Started

### Building

- From your source checkout, create a directory to perform the build (e.g. build) and cd into that directory.
  ```
  # ~/Development/code/apache/nifi-minifi-cpp on git:master
  $ mkdir build
  # ~/Development/code/apache/nifi-minifi-cpp on git:master
  $ cd build
  ```

- Perform a `cmake ..` to generate the project files
  ```
  # ~/Development/code/apache/nifi-minifi-cpp on git:master
  $ cmake ..
  ...
  -- Configuring done
  -- Generating done
  -- Build files have been written to: /Users/apiri/Development/code/apache/nifi-minifi-cpp/build
  ```

- Perform a build
  ```
  # ~/Development/code/apache/nifi-minifi-cpp on git:master
  $ make
  Scanning dependencies of target gmock_main
  Scanning dependencies of target gmock
  Scanning dependencies of target minifi
  Scanning dependencies of target gtest
  Scanning dependencies of target yaml-cpp
  [  1%] Building CXX object thirdparty/yaml-cpp-yaml-cpp-0.5.3/test/gmock-1.7.0/gtest/CMakeFiles/gtest.dir/src/gtest-all.cc.o
  [  3%] Building CXX object thirdparty/yaml-cpp-yaml-cpp-0.5.3/test/gmock-1.7.0/CMakeFiles/gmock.dir/gtest/src/gtest-all.cc.o
  [  3%] Building CXX object thirdparty/yaml-cpp-yaml-cpp-0.5.3/test/gmock-1.7.0/CMakeFiles/gmock.dir/src/gmock-all.cc.o
  [  6%] Building CXX object thirdparty/yaml-cpp-yaml-cpp-0.5.3/test/gmock-1.7.0/CMakeFiles/gmock_main.dir/gtest/src/gtest-all.cc.o
  [  6%] Building CXX object thirdparty/yaml-cpp-yaml-cpp-0.5.3/test/gmock-1.7.0/CMakeFiles/gmock_main.dir/src/gmock-all.cc.o
  [  7%] Building CXX object libminifi/CMakeFiles/minifi.dir/src/Configure.cpp.o

  ...

  [ 97%] Linking CXX executable minifi
  [ 97%] Built target minifiexe
  [ 98%] Building CXX object thirdparty/yaml-cpp-yaml-cpp-0.5.3/test/CMakeFiles/run-tests.dir/node/node_test.cpp.o
  [100%] Linking CXX executable run-tests
  [100%] Built target run-tests
  ```

- Create a binary assembly located in your build directory with suffix -bin.tar.gz
  ```
  ~/Development/code/apache/nifi-minifi-cpp/build
  $ make package
  Run CPack packaging tool for source...
  CPack: Create package using TGZ
  CPack: Install projects
  CPack: - Install directory: ~/Development/code/apache/nifi-minifi-cpp
  CPack: Create package
  CPack: - package: ~/Development/code/apache/nifi-minifi-cpp/build/nifi-minifi-cpp-0.1.0-bin.tar.gz generated.
  ```

- Create a source assembly located in your build directory with suffix -source.tar.gz
  ```
  ~/Development/code/apache/nifi-minifi-cpp/build
  $ make package_source
  Run CPack packaging tool for source...
  CPack: Create package using TGZ
  CPack: Install projects
  CPack: - Install directory: ~/Development/code/apache/nifi-minifi-cpp
  CPack: Create package
  CPack: - package: ~/Development/code/apache/nifi-minifi-cpp/build/nifi-minifi-cpp-0.1.0-source.tar.gz generated.
  ```

- (Optional) Create a Docker image from the resulting binary assembly output from "make package".
```
~/Development/code/apache/nifi-minifi-cpp/build
$ make docker
NiFi-MiNiFi-CPP Version: 0.3.0
Current Working Directory: /Users/jdyer/Development/github/nifi-minifi-cpp/docker
CMake Source Directory: /Users/jdyer/Development/github/nifi-minifi-cpp
MiNiFi Package: nifi-minifi-cpp-0.3.0-bin.tar.gz
Docker Command: 'docker build --build-arg UID=1000 --build-arg GID=1000 --build-arg MINIFI_VERSION=0.3.0 --build-arg MINIFI_PACKAGE=nifi-minifi-cpp-0.3.0-bin.tar.gz -t apacheminificpp:0.3.0 .'
Sending build context to Docker daemon 777.2 kB
Step 1 : FROM alpine:3.5
 ---> 88e169ea8f46
Step 2 : MAINTAINER Apache NiFi <dev@nifi.apache.org>

...

Step 15 : CMD $MINIFI_HOME/bin/minifi.sh run
 ---> Using cache
 ---> c390063d9bd1
Successfully built c390063d9bd1
Built target docker
```

### Cleaning
Remove the build directory created above.
```
# ~/Development/code/apache/nifi-minifi-cpp on git:master
$ rm -rf ./build
```

### Configuring
The 'conf' directory in the root contains a template config.yml document.  

This is compatible with the format used with the Java MiNiFi application.  Currently, a subset of the configuration is supported and MiNiFi C++ is currently compatible with version 1 of the MiNiFi YAML schema.
Additional information on the YAML format for the config.yml and schema versioning can be found in the [MiNiFi System Administrator Guide](https://nifi.apache.org/minifi/system-admin-guide.html).

Additionally, users can utilize the MiNiFi Toolkit Converter (version 0.0.1 - schema version 1) to aid in creating a flow configuration from a generated template exported from a NiFi instance.  The MiNiFi Toolkit Converter tool can be downloaded from http://nifi.apache.org/minifi/download.html under the `MiNiFi Toolkit Binaries` section.  Information on its usage is available at https://nifi.apache.org/minifi/minifi-toolkit.html.


    Flow Controller:
        id: 471deef6-2a6e-4a7d-912a-81cc17e3a205
        name: MiNiFi Flow

    Processors:
        - name: GetFile
          id: 471deef6-2a6e-4a7d-912a-81cc17e3a206
          class: org.apache.nifi.processors.standard.GetFile
          max concurrent tasks: 1
          scheduling strategy: TIMER_DRIVEN
          scheduling period: 1 sec
          penalization period: 30 sec
          yield period: 1 sec
          run duration nanos: 0
          auto-terminated relationships list:
          Properties:
              Input Directory: /tmp/getfile
              Keep Source File: true

    Connections:
        - name: TransferFilesToRPG
          id: 471deef6-2a6e-4a7d-912a-81cc17e3a207
          source name: GetFile
          source id: 471deef6-2a6e-4a7d-912a-81cc17e3a206
          source relationship name: success
          destination id: 471deef6-2a6e-4a7d-912a-81cc17e3a204
          max work queue size: 0
          max work queue data size: 1 MB
          flowfile expiration: 60 sec

    Remote Processing Groups:
        - name: NiFi Flow
          id: 471deef6-2a6e-4a7d-912a-81cc17e3a208
          url: http://localhost:8080/nifi
          timeout: 30 secs
          yield period: 10 sec
          Input Ports:
              - id: 471deef6-2a6e-4a7d-912a-81cc17e3a204
                name: From Node A
                max concurrent tasks: 1
                Properties:

### Site2Site Security Configuration

    in minifi.properties

    enable tls ssl
    nifi.remote.input.secure=true

    if you want to enable client certificate base authorization
    nifi.security.need.ClientAuth=true
    setup the client certificate and private key PEM files
    nifi.security.client.certificate=./conf/client.pem
    nifi.security.client.private.key=./conf/client.pem
    setup the client private key passphrase file
    nifi.security.client.pass.phrase=./conf/password
    setup the client CA certificate file
    nifi.security.client.ca.certificate=./conf/nifi-cert.pem

    if you do not want to enable client certificate base authorization
    nifi.security.need.ClientAuth=false

### Configuring Volatile and NO-OP Repositories

     in minifi.properties

     # For Volatile Repositories:
     nifi.flow.repository.class.name=VolatileRepository
     nifi.provenance.repository.class.name=VolatileRepository

     # For NO-OP Repositories:
	 nifi.flow.repository.class.name=NoOpRepository
     nifi.provenance.repository.class.name=NoOpRepository

### Provenance Report

    Add Provenance Reporting to config.yml
    Provenance Reporting:
      scheduling strategy: TIMER_DRIVEN
      scheduling period: 1 sec
      url: http://localhost:8080/nifi
      port uuid: 471deef6-2a6e-4a7d-912a-81cc17e3a204
      batch size: 100

### Http Configuration Listener

    Http Configuration Listener will pull flow file configuration from the remote command control server,
    validate and apply the new flow configuration

    in minifi.properties

    nifi.configuration.listener.type=http
    nifi.configuration.listener.http.url=https://localhost:8080
    nifi.configuration.listener.pull.interval=1 sec
    nifi.configuration.listener.client.ca.certificate=./conf/nifi-cert.pem

    if you want to enable client certificate
<<<<<<< HEAD
    nifi.https.need.ClientAuth=true
    nifi.https.client.certificate=./conf/client.pem
    nifi.https.client.private.key=./conf/client.key
    nifi.https.client.pass.phrase=./conf/password

### REST API access

    Configure REST API user name and password
    nifi.rest.api.user.name=admin
    nifi.rest.api.password=password

    if you want to enable client certificate
    nifi.https.need.ClientAuth=true
    nifi.https.client.certificate=./conf/client.pem
    nifi.https.client.private.key=./conf/client.key
    nifi.https.client.pass.phrase=./conf/password
      
=======
    nifi.configuration.listener.need.ClientAuth=true
    nifi.configuration.listener.client.certificate=./conf/client.pem
    nifi.configuration.listener.client.private.key=./conf/client.key
    nifi.configuration.listener.client.pass.phrase=./conf/password

### UID generation

MiNiFi needs to generate many unique identifiers in the course of operations.  There are a few different uid implementations available that can be configured in minifi-uid.properties.

Implementation for uid generation can be selected using the uid.implementation property values:
1. time - use uuid_generate_time (default option if the file or property value is missing or invalid)
2. random - use uuid_generate_random
3. uuid_default - use uuid_generate (will attempt to use uuid_generate_random and fall back to uuid_generate_time if no high quality randomness is available)
4. minifi_uid - use custom uid algorthim

If minifi_uuid is selected MiNiFi will use a custom uid algorthim consisting of first N bits device identifier, second M bits as bottom portion of a timestamp where N + M = 64, the last 64 bits is an atomic incrementor.

This is faster than the random uuid generator and encodes the device id and a timestamp into every value, making tracing of flowfiles, etc easier.

It does require more configuration.  uid.minifi.device.segment.bits is used to specify how many bits at the beginning to reserve for the device identifier.  It also puts a limit on how many distinct devices can be used.  With the default of 16 bits, there are a maximum of 65,535 unique device identifiers that can be used.  The 48 bit timestamp won't repeat for almost 9,000 years.  With 24 bits for the device identifier, there are a maximum of 16,777,215 unique device identifiers and the 40 bit timestamp won't repeat for about 35 years.

Additionally, a unique hexadecimal uid.minifi.device.segment should be assigned to each MiNiFi instance.

>>>>>>> b20da80e
### Controller Services
 If you need to reference a controller service in your config.yml file, use the following template. In the example, below, ControllerServiceClass is the name of the class defining the controller Service. ControllerService1
 is linked to ControllerService2, and requires the latter to be started for ControllerService1 to start.

	Controller Services:
      - name: ControllerService1
 	    id: 2438e3c8-015a-1000-79ca-83af40ec1974
	  	class: ControllerServiceClass
	  	Properties:
	      Property one: value
	      Linked Services:
	        - value: ControllerService2
	  - name: ControllerService2
	    id: 2438e3c8-015a-1000-79ca-83af40ec1992
	  	class: ControllerServiceClass
	  	Properties:


### Running
After completing a [build](#building), the application can be run by issuing the following from :

    $ ./bin/minifi.sh start

By default, this will make use of a config.yml located in the conf directory.  This configuration file location can be altered by adjusting the property `nifi.flow.configuration.file` in minifi.properties located in the conf directory.

### Stopping  

MiNiFi can then be stopped by issuing:

    $ ./bin/minifi.sh stop

### Installing as a service

MiNiFi can also be installed as a system service using minifi.sh with an optional "service name" (default: minifi)

    $ ./bin/minifi.sh install [service name]

## Documentation
See https://nifi.apache.org/minifi for the latest documentation.

## Contributing

We welcome all contributions to Apache MiNiFi. To make development easier, we've included
the linter for the Google Style guide. Google provides an Eclipse formatter for their style
guide. It is located [here](https://github.com/google/styleguide/blob/gh-pages/eclipse-cpp-google-style.xml).
New contributions are expected to follow the Google style guide when it is reasonable.
Additionally, all new files must include a copy of the Apache License Header.

MiNiFi C++ contains a dynamic loading mechanism that loads arbitrary objects. To maintain
consistency of development amongst the NiFi ecosystem, it is called a class loader. If you
are contributing a custom Processor or Controller Service, the mechanism to register your class
into the default class loader is a pragma definition named:

    REGISTER_RESOURCE(CLASSNAME);

To use this include REGISTER_RESOURCE(YourClassName); in your header file. The default class
loader will make instnaces of YourClassName available for inclusion.  

Once you have completed your changes, including source code and tests, you can verify that
you follow the Google style guide by running the following command:
     $ make linter.
This will provide output for all source files.

## License
Except as otherwise noted this software is licensed under the
[Apache License, Version 2.0](http://www.apache.org/licenses/LICENSE-2.0.html)

For additional information regarding the source of included projects and
the corresponding licenses, you may visit the following [website](https://cwiki.apache.org/confluence/display/MINIFI/Licensing+Information)

Licensed under the Apache License, Version 2.0 (the "License");
you may not use this file except in compliance with the License.
You may obtain a copy of the License at

  http://www.apache.org/licenses/LICENSE-2.0

Unless required by applicable law or agreed to in writing, software
distributed under the License is distributed on an "AS IS" BASIS,
WITHOUT WARRANTIES OR CONDITIONS OF ANY KIND, either express or implied.
See the License for the specific language governing permissions and
limitations under the License.<|MERGE_RESOLUTION|>--- conflicted
+++ resolved
@@ -331,33 +331,27 @@
     nifi.configuration.listener.type=http
     nifi.configuration.listener.http.url=https://localhost:8080
     nifi.configuration.listener.pull.interval=1 sec
-    nifi.configuration.listener.client.ca.certificate=./conf/nifi-cert.pem
-
-    if you want to enable client certificate
-<<<<<<< HEAD
-    nifi.https.need.ClientAuth=true
-    nifi.https.client.certificate=./conf/client.pem
-    nifi.https.client.private.key=./conf/client.key
-    nifi.https.client.pass.phrase=./conf/password
-
-### REST API access
-
-    Configure REST API user name and password
-    nifi.rest.api.user.name=admin
-    nifi.rest.api.password=password
 
     if you want to enable client certificate
     nifi.https.need.ClientAuth=true
     nifi.https.client.certificate=./conf/client.pem
     nifi.https.client.private.key=./conf/client.key
     nifi.https.client.pass.phrase=./conf/password
+    nifi.https.client.ca.certificate=./conf/nifi-cert.pem
+
+### REST API access
+
+    Configure REST API user name and password
+    nifi.rest.api.user.name=admin
+    nifi.rest.api.password=password
+
+    if you want to enable client certificate
+    nifi.https.need.ClientAuth=true
+    nifi.https.client.certificate=./conf/client.pem
+    nifi.https.client.private.key=./conf/client.key
+    nifi.https.client.pass.phrase=./conf/password
+    nifi.https.client.ca.certificate=./conf/nifi-cert.pem
       
-=======
-    nifi.configuration.listener.need.ClientAuth=true
-    nifi.configuration.listener.client.certificate=./conf/client.pem
-    nifi.configuration.listener.client.private.key=./conf/client.key
-    nifi.configuration.listener.client.pass.phrase=./conf/password
-
 ### UID generation
 
 MiNiFi needs to generate many unique identifiers in the course of operations.  There are a few different uid implementations available that can be configured in minifi-uid.properties.
@@ -376,7 +370,6 @@
 
 Additionally, a unique hexadecimal uid.minifi.device.segment should be assigned to each MiNiFi instance.
 
->>>>>>> b20da80e
 ### Controller Services
  If you need to reference a controller service in your config.yml file, use the following template. In the example, below, ControllerServiceClass is the name of the class defining the controller Service. ControllerService1
  is linked to ControllerService2, and requires the latter to be started for ControllerService1 to start.

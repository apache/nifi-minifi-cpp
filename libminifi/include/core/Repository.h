--- conflicted
+++ resolved
@@ -94,11 +94,7 @@
     return true;
   }
 
-<<<<<<< HEAD
-  virtual bool MultiPut(const std::vector<std::tuple<std::string, const uint8_t *, size_t>> data) {
-=======
   virtual bool MultiPut(const std::vector<std::pair<std::string, std::unique_ptr<io::DataStream>>>& data) {
->>>>>>> e10e5950
     return true;
   }
 

--- conflicted
+++ resolved
@@ -242,29 +242,21 @@
   // Trigger the Processor even if the incoming connection is empty
   std::atomic<bool> _triggerWhenEmpty;
 
-<<<<<<< HEAD
   //! obtainSite2SiteProtocol for use
   std::shared_ptr<Site2SiteClientProtocol> obtainSite2SiteProtocol(std::string host, uint16_t sport, uuid_t portId);
   //! returnSite2SiteProtocol after use
   void returnSite2SiteProtocol(std::shared_ptr<Site2SiteClientProtocol> protocol);
 
 private:
-=======
- private:
->>>>>>> bcabd445
 
   // Mutex for protection
   std::mutex mutex_;
   // Yield Expiration
   std::atomic<uint64_t> yield_expiration_;
-<<<<<<< HEAD
   
   // Site2Site Protocols
   std::stack<std::shared_ptr<Site2SiteClientProtocol>> available_protocols_;
   std::atomic<bool> protocols_created_;
-
-=======
->>>>>>> bcabd445
 
   // Check all incoming connections for work
   bool isWorkAvailable();

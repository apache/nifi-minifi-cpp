--- conflicted
+++ resolved
@@ -216,19 +216,11 @@
       return false;
     }
   }
-<<<<<<< HEAD
+
+  return true;
 }
 
 bool ProvenanceEventRecord::Serialize(const std::shared_ptr<core::SerializableComponent> &repo) {
-
-
-=======
-
-  return true;
-}
-
-bool ProvenanceEventRecord::Serialize(const std::shared_ptr<core::SerializableComponent> &repo) {
->>>>>>> e10e5950
   org::apache::nifi::minifi::io::DataStream outStream;
 
   Serialize(outStream);
@@ -389,34 +381,15 @@
 }
 
 void ProvenanceReporter::commit() {
-<<<<<<< HEAD
-  if(repo_->isNoop()) {
-    return;
-  }
-
-  if(repo_->isFull()) {
-=======
   if (repo_->isNoop()) {
     return;
   }
 
   if (repo_->isFull()) {
->>>>>>> e10e5950
     logger_->log_debug("Provenance Repository is full");
     return;
   }
 
-<<<<<<< HEAD
-  std::vector<std::tuple<std::string, const uint8_t *, size_t>> flowData;
-  std::list<io::DataStream> streams;
-
-  for (auto& event : _events) {
-    streams.emplace_back();
-    event->Serialize(streams.back());
-
-    flowData.emplace_back(event->getUUIDStr(), const_cast<uint8_t *>(streams.back().getBuffer()),
-                          streams.back().getSize());
-=======
   std::vector<std::pair<std::string, std::unique_ptr<io::DataStream>>> flowData;
 
   for (auto& event : _events) {
@@ -424,7 +397,6 @@
     event->Serialize(*stramptr.get());
 
     flowData.emplace_back(event->getUUIDStr(), std::move(stramptr));
->>>>>>> e10e5950
   }
   repo_->MultiPut(flowData);
 }

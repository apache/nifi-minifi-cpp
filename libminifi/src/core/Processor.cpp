/**
 * @file Processor.cpp
 * Processor class implementation
 *
 * Licensed to the Apache Software Foundation (ASF) under one or more
 * contributor license agreements.  See the NOTICE file distributed with
 * this work for additional information regarding copyright ownership.
 * The ASF licenses this file to You under the Apache License, Version 2.0
 * (the "License"); you may not use this file except in compliance with
 * the License.  You may obtain a copy of the License at
 *
 *     http://www.apache.org/licenses/LICENSE-2.0
 *
 * Unless required by applicable law or agreed to in writing, software
 * distributed under the License is distributed on an "AS IS" BASIS,
 * WITHOUT WARRANTIES OR CONDITIONS OF ANY KIND, either express or implied.
 * See the License for the specific language governing permissions and
 * limitations under the License.
 */
#include "core/Processor.h"
#include <sys/time.h>
#include <time.h>
#include <vector>
#include <queue>
#include <map>
#include <set>
#include <chrono>
#include <string>
#include <thread>
#include <memory>
#include <functional>
#include "Connection.h"
#include "core/Connectable.h"
#include "core/ProcessContext.h"
#include "core/ProcessSession.h"
#include "core/ProcessSessionFactory.h"
#include "../include/io/StreamFactory.h"

namespace org {
namespace apache {
namespace nifi {
namespace minifi {
namespace core {

Processor::Processor(std::string name, uuid_t uuid)
    : Connectable(name, uuid),
      ConfigurableComponent(logging::Logger::getLogger()) {
  has_work_.store(false);
  // Setup the default values
  state_ = DISABLED;
  strategy_ = TIMER_DRIVEN;
  loss_tolerant_ = false;
  _triggerWhenEmpty = false;
  protocols_created_ = false;
  scheduling_period_nano_ = MINIMUM_SCHEDULING_NANOS;
  run_durantion_nano_ = 0;
  yield_period_msec_ = DEFAULT_YIELD_PERIOD_SECONDS * 1000;
  _penalizationPeriodMsec = DEFAULT_PENALIZATION_PERIOD_SECONDS * 1000;
  max_concurrent_tasks_ = 1;
  active_tasks_ = 0;
  yield_expiration_ = 0;
  incoming_connections_Iter = this->_incomingConnections.begin();
  logger_ = logging::Logger::getLogger();
  logger_->log_info("Processor %s created UUID %s", name_.c_str(),
                    uuidStr_.c_str());
}

bool Processor::isRunning() {
  return (state_ == RUNNING && active_tasks_ > 0);
}

void Processor::setScheduledState(ScheduledState state) {
  state_ = state;
}

bool Processor::addConnection(std::shared_ptr<Connectable> conn) {
  bool ret = false;

  if (isRunning()) {
    logger_->log_info("Can not add connection while the process %s is running",
                      name_.c_str());
    return false;
  }
  std::shared_ptr<Connection> connection = std::static_pointer_cast<Connection>(
      conn);
  std::lock_guard<std::mutex> lock(mutex_);

  uuid_t srcUUID;
  uuid_t destUUID;

  connection->getSourceUUID(srcUUID);
  connection->getDestinationUUID(destUUID);
  char uuid_str[37];

  uuid_unparse_lower(uuid_, uuid_str);
  std::string my_uuid = uuid_str;
  uuid_unparse_lower(destUUID, uuid_str);
  std::string destination_uuid = uuid_str;
  if (my_uuid == destination_uuid) {
    // Connection is destination to the current processor
    if (_incomingConnections.find(connection) == _incomingConnections.end()) {
      _incomingConnections.insert(connection);
      connection->setDestination(shared_from_this());
      logger_->log_info(
          "Add connection %s into Processor %s incoming connection",
          connection->getName().c_str(), name_.c_str());
      incoming_connections_Iter = this->_incomingConnections.begin();
      ret = true;
    }
  }
  uuid_unparse_lower(srcUUID, uuid_str);
  std::string source_uuid = uuid_str;
  if (my_uuid == source_uuid) {
    std::string relationship = connection->getRelationship().getName();
    // Connection is source from the current processor
    auto &&it = _outGoingConnections.find(relationship);
    if (it != _outGoingConnections.end()) {
      // We already has connection for this relationship
      std::set<std::shared_ptr<Connectable>> existedConnection = it->second;
      if (existedConnection.find(connection) == existedConnection.end()) {
        // We do not have the same connection for this relationship yet
        existedConnection.insert(connection);
        connection->setSource(shared_from_this());
        _outGoingConnections[relationship] = existedConnection;
        logger_->log_info(
            "Add connection %s into Processor %s outgoing connection for relationship %s",
            connection->getName().c_str(), name_.c_str(), relationship.c_str());
        ret = true;
      }
    } else {
      // We do not have any outgoing connection for this relationship yet
      std::set<std::shared_ptr<Connectable>> newConnection;
      newConnection.insert(connection);
      connection->setSource(shared_from_this());
      _outGoingConnections[relationship] = newConnection;
      logger_->log_info(
          "Add connection %s into Processor %s outgoing connection for relationship %s",
          connection->getName().c_str(), name_.c_str(), relationship.c_str());
      ret = true;
    }
  }

  return ret;
}

void Processor::removeConnection(std::shared_ptr<Connectable> conn) {
  if (isRunning()) {
    logger_->log_info(
        "Can not remove connection while the process %s is running",
        name_.c_str());
    return;
  }

  std::lock_guard<std::mutex> lock(mutex_);

  uuid_t srcUUID;
  uuid_t destUUID;

  std::shared_ptr<Connection> connection = std::static_pointer_cast<Connection>(
      conn);

  connection->getSourceUUID(srcUUID);
  connection->getDestinationUUID(destUUID);

  if (uuid_compare(uuid_, destUUID) == 0) {
    // Connection is destination to the current processor
    if (_incomingConnections.find(connection) != _incomingConnections.end()) {
      _incomingConnections.erase(connection);
      connection->setDestination(NULL);
      logger_->log_info(
          "Remove connection %s into Processor %s incoming connection",
          connection->getName().c_str(), name_.c_str());
      incoming_connections_Iter = this->_incomingConnections.begin();
    }
  }

  if (uuid_compare(uuid_, srcUUID) == 0) {
    std::string relationship = connection->getRelationship().getName();
    // Connection is source from the current processor
    auto &&it = _outGoingConnections.find(relationship);
    if (it == _outGoingConnections.end()) {
      return;
    } else {
      if (_outGoingConnections[relationship].find(connection)
          != _outGoingConnections[relationship].end()) {
        _outGoingConnections[relationship].erase(connection);
        connection->setSource(NULL);
        logger_->log_info(
            "Remove connection %s into Processor %s outgoing connection for relationship %s",
            connection->getName().c_str(), name_.c_str(), relationship.c_str());
      }
    }
  }
}

<<<<<<< HEAD
std::shared_ptr<Site2SiteClientProtocol> Processor::obtainSite2SiteProtocol
		(std::string host, uint16_t sport, uuid_t portId) {
	std::lock_guard<std::mutex> lock(mutex_);

	if (!protocols_created_) {
		for (int i = 0; i < this->max_concurrent_tasks_; i++) {
			// create the protocol pool based on max threads allowed
			std::shared_ptr<Site2SiteClientProtocol> protocol (
				        new Site2SiteClientProtocol(0));
			protocols_created_ = true;
			protocol->setPortId(portId);
			std::unique_ptr<org::apache::nifi::minifi::io::DataStream> str =
				        std::unique_ptr<org::apache::nifi::minifi::io::DataStream>(
				            org::apache::nifi::minifi::io::StreamFactory::getInstance()
				                ->createSocket(host, sport));
			std::unique_ptr<Site2SitePeer> peer_ = std::unique_ptr<Site2SitePeer>(
				        new Site2SitePeer(std::move(str), host, sport));
			protocol->setPeer(std::move(peer_));
			available_protocols_.push(protocol);
		}
	}
	if (!available_protocols_.empty()) {
		std::shared_ptr<Site2SiteClientProtocol> return_pointer = available_protocols_.top();
		available_protocols_.pop();
		return return_pointer;
	}
	else {
		// create the protocol on demand if we exceed the pool
		std::shared_ptr<Site2SiteClientProtocol> protocol (
						        new Site2SiteClientProtocol(0));
		protocol->setPortId(portId);
		std::unique_ptr<org::apache::nifi::minifi::io::DataStream> str =
						        std::unique_ptr<org::apache::nifi::minifi::io::DataStream>(
						            org::apache::nifi::minifi::io::StreamFactory::getInstance()
						                ->createSocket(host, sport));
		std::unique_ptr<Site2SitePeer> peer_ = std::unique_ptr<Site2SitePeer>(
						        new Site2SitePeer(std::move(str), host, sport));
		protocol->setPeer(std::move(peer_));
		return protocol;
	}
}

void Processor::returnSite2SiteProtocol(std::shared_ptr<Site2SiteClientProtocol> protocol)
{
	std::lock_guard<std::mutex> lock(mutex_);
	if (protocol && available_protocols_.size() < max_concurrent_tasks_) {
		available_protocols_.push(protocol);
	}
}

=======
>>>>>>> bcabd445
bool Processor::flowFilesQueued() {
  std::lock_guard<std::mutex> lock(mutex_);

  if (_incomingConnections.size() == 0)
    return false;

  for (auto &&conn : _incomingConnections) {
    std::shared_ptr<Connection> connection =
        std::static_pointer_cast<Connection>(conn);
    if (connection->getQueueSize() > 0)
      return true;
  }

  return false;
}

bool Processor::flowFilesOutGoingFull() {
  std::lock_guard<std::mutex> lock(mutex_);

  for (auto &&connection : _outGoingConnections) {
    // We already has connection for this relationship
    std::set<std::shared_ptr<Connectable>> existedConnection = connection.second;
    for (const auto conn : existedConnection) {
      std::shared_ptr<Connection> connection = std::static_pointer_cast<
          Connection>(conn);
      if (connection->isFull())
        return true;
    }
  }

  return false;
}

void Processor::onTrigger(ProcessContext *context,
                          ProcessSessionFactory *sessionFactory) {
  auto session = sessionFactory->createSession();

  try {
    // Call the virtual trigger function
    onTrigger(context, session.get());
    session->commit();
  } catch (std::exception &exception) {
    logger_->log_debug("Caught Exception %s", exception.what());
    session->rollback();
    throw;
  } catch (...) {
    logger_->log_debug("Caught Exception Processor::onTrigger");
    session->rollback();
    throw;
  }
}

bool Processor::isWorkAvailable() {
  // We have work if any incoming connection has work
  bool hasWork = false;

  try {
    for (const auto &conn : _incomingConnections) {
      std::shared_ptr<Connection> connection = std::static_pointer_cast<
          Connection>(conn);
      if (connection->getQueueSize() > 0) {
        hasWork = true;
        break;
      }
    }
  } catch (...) {
    logger_->log_error(
        "Caught an exception while checking if work is available;"
        " unless it was positively determined that work is available, assuming NO work is available!");
  }

  return hasWork;
}

} /* namespace core */
} /* namespace minifi */
} /* namespace nifi */
} /* namespace apache */
} /* namespace org */<|MERGE_RESOLUTION|>--- conflicted
+++ resolved
@@ -193,7 +193,6 @@
   }
 }
 
-<<<<<<< HEAD
 std::shared_ptr<Site2SiteClientProtocol> Processor::obtainSite2SiteProtocol
 		(std::string host, uint16_t sport, uuid_t portId) {
 	std::lock_guard<std::mutex> lock(mutex_);
@@ -244,8 +243,6 @@
 	}
 }
 
-=======
->>>>>>> bcabd445
 bool Processor::flowFilesQueued() {
   std::lock_guard<std::mutex> lock(mutex_);
 

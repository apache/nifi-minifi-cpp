--- conflicted
+++ resolved
@@ -279,21 +279,13 @@
 }
 
 bool FlowFileRecord::Serialize() {
-<<<<<<< HEAD
-  if(flow_repository_->isNoop()) {
-=======
   if (flow_repository_->isNoop()) {
->>>>>>> e10e5950
     return true;
   }
 
   io::DataStream outStream;
 
-<<<<<<< HEAD
-  if(!Serialize(outStream)) {
-=======
   if (!Serialize(outStream)) {
->>>>>>> e10e5950
     return false;
   }
 
